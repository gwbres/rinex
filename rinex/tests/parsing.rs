#[cfg(test)]
mod test {
    use rinex::*;
    use std::str::FromStr;
    use std::process::Command;
    /// Runs `diff` to determines whether f1 & f2 
    /// are strictly identical or not
    fn diff_is_strictly_identical (f1: &str, f2: &str) -> Result<bool, std::string::FromUtf8Error> {
        let output = Command::new("diff")
            .arg("-q")
            .arg("-Z")
            .arg(f1)
            .arg(f2)
            .output()
            .expect("failed to execute \"diff\"");
        let output = String::from_utf8(output.stdout)?;
        Ok(output.len()==0)
    }
    #[test]
    fn test_parser() {
        let test_resources = env!("CARGO_MANIFEST_DIR").to_owned() + "/../test_resources/";
        let test_data = vec![
			"ATX",
			"CLK",
			"CRNX",
			"MET",
			"NAV",
			"OBS",
		];
        for data in test_data {
            let data_path = std::path::PathBuf::from(
                test_resources.to_owned() + data
            );
            for revision in std::fs::read_dir(data_path)
                .unwrap() {
                let rev = revision.unwrap();
                let rev_path = rev.path();
                let rev_fullpath = &rev_path.to_str().unwrap(); 
                for entry in std::fs::read_dir(rev_fullpath)
                    .unwrap() {
                    let entry = entry.unwrap();
                    let path = entry.path();
                    let full_path = &path.to_str().unwrap();
                    let is_hidden = entry
                        .file_name()
                        .to_str()
                        .unwrap()
                        .starts_with(".");
                    if is_hidden {
                        continue // not a test resource
                    }
                    let is_generated_file = entry
                        .file_name()
                        .to_str()
                        .unwrap()
                        .ends_with("-copy");
<<<<<<< HEAD
                    if !is_hidden && is_test_file {
                        // PARSER
                        println!("Parsing file: \"{}\"", full_path);
                        let rinex = Rinex::from_file(full_path);
                        assert_eq!(rinex.is_ok(), true);
                        let rinex = rinex.unwrap();
                        match data {
                            "ATX" => { // ATX record
                                assert_eq!(rinex.header.obs.is_none(), true);
                                assert_eq!(rinex.is_navigation_rinex(), false);
                                assert_eq!(rinex.header.meteo.is_none(), true);
                                assert_eq!(rinex.is_antex_rinex(), true);
                            },
                            "NAV" => {
                                assert_eq!(rinex.header.obs.is_none(), true);
                                assert_eq!(rinex.is_navigation_rinex(), true);
                                assert_eq!(rinex.header.meteo.is_none(), true);
                                assert!(rinex.epochs_iter().len() > 0);
                            },
                            "OBS" => {
                                assert_eq!(rinex.header.obs.is_some(), true);
                                assert_eq!(rinex.is_navigation_rinex(), false);
                                assert_eq!(rinex.header.meteo.is_none(), true);
                                assert_eq!(rinex.is_antex_rinex(), false);
                                assert!(rinex.epochs_iter().len() > 0);
                            },
                            "CRNX" => {
                                assert_eq!(rinex.header.obs.is_some(), true);
                                assert_eq!(rinex.is_observation_rinex(), true);
                                assert_eq!(rinex.header.meteo.is_none(), true);
                                assert!(rinex.epochs_iter().len() > 0);
                            },
							"MET" => {
                                assert_eq!(rinex.header.obs.is_none(), true);
                                assert_eq!(rinex.is_meteo_rinex(), true);
                                assert_eq!(rinex.header.meteo.is_some(), true);
                                assert_eq!(rinex.header.obs.is_none(), true);
                                assert!(rinex.epochs_iter().len() > 0);
                            },
                            "CLK" => {
                                assert_eq!(rinex.is_clocks_rinex(), true);
                                assert_eq!(rinex.header.meteo.is_none(), true);
                                //assert_eq!(rinex.header.obs.is_none(), true);
                                assert_eq!(rinex.header.clocks.is_some(), true);
                                //assert!(rinex.epochs_iter().len() > 0);
                            },
                            _ => {}
                        }
=======
                    if is_generated_file {
                        continue // not a test resource
                    }
                    let mut is_gzip_encoded = entry
                        .file_name()
                        .to_str()
                        .unwrap()
                        .ends_with(".gz");
                    is_gzip_encoded |= entry
                        .file_name()
                        .to_str()
                        .unwrap()
                        .ends_with(".Z");
                    if is_gzip_encoded && !cfg!(feature="with-gzip") {
                        continue // do not run in this build configuration
                    }
                    // PARSER
                    println!("Parsing file: \"{}\"", full_path);
                    let rinex = Rinex::from_file(full_path);
                    assert_eq!(rinex.is_ok(), true);
                    // HEADER
                    let rinex = rinex.unwrap();
                    // RECORD
                    match data {
                        "ATX" => { // ATX record
                            assert_eq!(rinex.header.obs.is_none(), true);
                            assert_eq!(rinex.is_navigation_rinex(), false);
                            assert_eq!(rinex.header.meteo.is_none(), true);
                            assert_eq!(rinex.is_antex_rinex(), true);
                        },
                        "NAV" => {
                            // NAV files checks
                            assert_eq!(rinex.header.obs.is_none(), true);
                            assert_eq!(rinex.is_navigation_rinex(), true);
                            assert_eq!(rinex.header.meteo.is_none(), true);
                            let record = rinex.record.as_nav().unwrap();
                            let mut epochs = record.keys();
                            // Testing event description finder
                            if let Some(event) = epochs.nth(0) {
                                // [!] with dummy t0 = 1st epoch timestamp
                                //     this will actually return `header section` timestamps
                            }
                        },
                        "OBS" => {
                            // OBS files checks
                            let obs = rinex.header.obs.as_ref();
                            assert_eq!(obs.is_some(), true);
                            assert_eq!(rinex.is_observation_rinex(), true);
                            assert_eq!(rinex.header.meteo.is_none(), true);
                            let obs = obs.unwrap();
                            if obs.clock_offset_applied {
                                // epochs should always have a RCVR clock offset
                                // test that with iterator
                            }
                            let record = rinex.record
                                .as_obs()
                                .unwrap();
                            let mut epochs = record.keys();
                            // Testing event description finder
                            if let Some(event) = epochs.nth(0) {
                                // [!] with dummy t0 = 1st epoch timestamp
                                //     this will actually return `header section` timestamps
                            }
                        },
                        "CRNX" => {
                            // compressed OBS files checks
                            assert_eq!(rinex.header.obs.is_some(), true);
                            assert_eq!(rinex.is_observation_rinex(), true);
                            assert_eq!(rinex.header.meteo.is_none(), true);
                            let record = rinex.record.as_obs().unwrap();
                            let mut epochs = record.keys();
                            // Testing event description finder
                            if let Some(event) = epochs.nth(0) {
                                // [!] with dummy t0 = 1st epoch timestamp
                                //     this will actually return `header section` timestamps
                            }
                        },
                        "MET" => {
                            // METEO files checks
                            assert_eq!(rinex.header.obs.is_none(), true);
                            assert_eq!(rinex.is_meteo_rinex(), true);
                            assert_eq!(rinex.header.meteo.is_some(), true);
                            assert_eq!(rinex.header.obs.is_none(), true);
                            let record = rinex.record.as_meteo().unwrap();
                            let mut epochs = record.keys();
                            // Testing event description finder
                            if let Some(event) = epochs.nth(0) {
                                // [!] with dummy t0 = 1st epoch timestamp
                                //     this will actually return `header section` timestamps
                            }
                        },
                        "CLK" => {
                            assert_eq!(rinex.is_clocks_rinex(), true);
                            assert_eq!(rinex.header.meteo.is_none(), true);
                            //assert_eq!(rinex.header.obs.is_none(), true);
                            assert_eq!(rinex.header.clocks.is_some(), true);
                        },
                        _ => {}
>>>>>>> b4f807dc
                    }
                    /*
                     * // SPECIAL METHODS
                    println!("sampling interval  : {:#?}", rinex.sampling_interval());
                    println!("sampling dead time : {:#?}", rinex.dead_times());
                    println!("abnormal epochs    : {:#?}", rinex.epoch_anomalies(None));
                    // COMMENTS
                    println!("---------- Header Comments ----- \n{:#?}", rinex.header.comments);
                    println!("---------- Body   Comments ------- \n{:#?}", rinex.comments);
                    // MERGED RINEX special ops
                    println!("---------- Merged RINEX special ops -----------\n");
                    println!("is merged          : {}", rinex.is_merged());
                    println!("boundaries: \n{:#?}", rinex.merge_boundaries());
                    // Test RINEX writer 
                    rinex.to_file("output").unwrap();
                    // suppress 
                    let _ = std::fs::remove_file("output");
                    //TODO test bench
                    //let identical = diff_is_strictly_identical("test", "data/MET/V2/abvi0010.15m").unwrap();
                    //assert_eq!(identical, true) */
                }
            }
        }
    }
}<|MERGE_RESOLUTION|>--- conflicted
+++ resolved
@@ -54,59 +54,10 @@
                         .to_str()
                         .unwrap()
                         .ends_with("-copy");
-<<<<<<< HEAD
-                    if !is_hidden && is_test_file {
-                        // PARSER
-                        println!("Parsing file: \"{}\"", full_path);
-                        let rinex = Rinex::from_file(full_path);
-                        assert_eq!(rinex.is_ok(), true);
-                        let rinex = rinex.unwrap();
-                        match data {
-                            "ATX" => { // ATX record
-                                assert_eq!(rinex.header.obs.is_none(), true);
-                                assert_eq!(rinex.is_navigation_rinex(), false);
-                                assert_eq!(rinex.header.meteo.is_none(), true);
-                                assert_eq!(rinex.is_antex_rinex(), true);
-                            },
-                            "NAV" => {
-                                assert_eq!(rinex.header.obs.is_none(), true);
-                                assert_eq!(rinex.is_navigation_rinex(), true);
-                                assert_eq!(rinex.header.meteo.is_none(), true);
-                                assert!(rinex.epochs_iter().len() > 0);
-                            },
-                            "OBS" => {
-                                assert_eq!(rinex.header.obs.is_some(), true);
-                                assert_eq!(rinex.is_navigation_rinex(), false);
-                                assert_eq!(rinex.header.meteo.is_none(), true);
-                                assert_eq!(rinex.is_antex_rinex(), false);
-                                assert!(rinex.epochs_iter().len() > 0);
-                            },
-                            "CRNX" => {
-                                assert_eq!(rinex.header.obs.is_some(), true);
-                                assert_eq!(rinex.is_observation_rinex(), true);
-                                assert_eq!(rinex.header.meteo.is_none(), true);
-                                assert!(rinex.epochs_iter().len() > 0);
-                            },
-							"MET" => {
-                                assert_eq!(rinex.header.obs.is_none(), true);
-                                assert_eq!(rinex.is_meteo_rinex(), true);
-                                assert_eq!(rinex.header.meteo.is_some(), true);
-                                assert_eq!(rinex.header.obs.is_none(), true);
-                                assert!(rinex.epochs_iter().len() > 0);
-                            },
-                            "CLK" => {
-                                assert_eq!(rinex.is_clocks_rinex(), true);
-                                assert_eq!(rinex.header.meteo.is_none(), true);
-                                //assert_eq!(rinex.header.obs.is_none(), true);
-                                assert_eq!(rinex.header.clocks.is_some(), true);
-                                //assert!(rinex.epochs_iter().len() > 0);
-                            },
-                            _ => {}
-                        }
-=======
                     if is_generated_file {
                         continue // not a test resource
                     }
+                    
                     let mut is_gzip_encoded = entry
                         .file_name()
                         .to_str()
@@ -120,13 +71,10 @@
                     if is_gzip_encoded && !cfg!(feature="with-gzip") {
                         continue // do not run in this build configuration
                     }
-                    // PARSER
                     println!("Parsing file: \"{}\"", full_path);
                     let rinex = Rinex::from_file(full_path);
                     assert_eq!(rinex.is_ok(), true);
-                    // HEADER
                     let rinex = rinex.unwrap();
-                    // RECORD
                     match data {
                         "ATX" => { // ATX record
                             assert_eq!(rinex.header.obs.is_none(), true);
@@ -135,94 +83,40 @@
                             assert_eq!(rinex.is_antex_rinex(), true);
                         },
                         "NAV" => {
-                            // NAV files checks
                             assert_eq!(rinex.header.obs.is_none(), true);
                             assert_eq!(rinex.is_navigation_rinex(), true);
                             assert_eq!(rinex.header.meteo.is_none(), true);
-                            let record = rinex.record.as_nav().unwrap();
-                            let mut epochs = record.keys();
-                            // Testing event description finder
-                            if let Some(event) = epochs.nth(0) {
-                                // [!] with dummy t0 = 1st epoch timestamp
-                                //     this will actually return `header section` timestamps
-                            }
+                            assert!(rinex.epochs_iter().len() > 0);
                         },
                         "OBS" => {
-                            // OBS files checks
-                            let obs = rinex.header.obs.as_ref();
-                            assert_eq!(obs.is_some(), true);
-                            assert_eq!(rinex.is_observation_rinex(), true);
+                            assert_eq!(rinex.header.obs.is_some(), true);
+                            assert_eq!(rinex.is_navigation_rinex(), false);
                             assert_eq!(rinex.header.meteo.is_none(), true);
-                            let obs = obs.unwrap();
-                            if obs.clock_offset_applied {
-                                // epochs should always have a RCVR clock offset
-                                // test that with iterator
-                            }
-                            let record = rinex.record
-                                .as_obs()
-                                .unwrap();
-                            let mut epochs = record.keys();
-                            // Testing event description finder
-                            if let Some(event) = epochs.nth(0) {
-                                // [!] with dummy t0 = 1st epoch timestamp
-                                //     this will actually return `header section` timestamps
-                            }
+                            assert_eq!(rinex.is_antex_rinex(), false);
+                            assert!(rinex.epochs_iter().len() > 0);
                         },
                         "CRNX" => {
-                            // compressed OBS files checks
                             assert_eq!(rinex.header.obs.is_some(), true);
                             assert_eq!(rinex.is_observation_rinex(), true);
                             assert_eq!(rinex.header.meteo.is_none(), true);
-                            let record = rinex.record.as_obs().unwrap();
-                            let mut epochs = record.keys();
-                            // Testing event description finder
-                            if let Some(event) = epochs.nth(0) {
-                                // [!] with dummy t0 = 1st epoch timestamp
-                                //     this will actually return `header section` timestamps
-                            }
+                            assert!(rinex.epochs_iter().len() > 0);
                         },
                         "MET" => {
-                            // METEO files checks
                             assert_eq!(rinex.header.obs.is_none(), true);
                             assert_eq!(rinex.is_meteo_rinex(), true);
                             assert_eq!(rinex.header.meteo.is_some(), true);
                             assert_eq!(rinex.header.obs.is_none(), true);
-                            let record = rinex.record.as_meteo().unwrap();
-                            let mut epochs = record.keys();
-                            // Testing event description finder
-                            if let Some(event) = epochs.nth(0) {
-                                // [!] with dummy t0 = 1st epoch timestamp
-                                //     this will actually return `header section` timestamps
-                            }
+                            assert!(rinex.epochs_iter().len() > 0);
                         },
                         "CLK" => {
                             assert_eq!(rinex.is_clocks_rinex(), true);
                             assert_eq!(rinex.header.meteo.is_none(), true);
                             //assert_eq!(rinex.header.obs.is_none(), true);
                             assert_eq!(rinex.header.clocks.is_some(), true);
+                            //assert!(rinex.epochs_iter().len() > 0);
                         },
                         _ => {}
->>>>>>> b4f807dc
                     }
-                    /*
-                     * // SPECIAL METHODS
-                    println!("sampling interval  : {:#?}", rinex.sampling_interval());
-                    println!("sampling dead time : {:#?}", rinex.dead_times());
-                    println!("abnormal epochs    : {:#?}", rinex.epoch_anomalies(None));
-                    // COMMENTS
-                    println!("---------- Header Comments ----- \n{:#?}", rinex.header.comments);
-                    println!("---------- Body   Comments ------- \n{:#?}", rinex.comments);
-                    // MERGED RINEX special ops
-                    println!("---------- Merged RINEX special ops -----------\n");
-                    println!("is merged          : {}", rinex.is_merged());
-                    println!("boundaries: \n{:#?}", rinex.merge_boundaries());
-                    // Test RINEX writer 
-                    rinex.to_file("output").unwrap();
-                    // suppress 
-                    let _ = std::fs::remove_file("output");
-                    //TODO test bench
-                    //let identical = diff_is_strictly_identical("test", "data/MET/V2/abvi0010.15m").unwrap();
-                    //assert_eq!(identical, true) */
                 }
             }
         }
